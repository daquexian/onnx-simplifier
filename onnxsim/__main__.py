import argparse
import sys

import onnx     # type: ignore
import onnxsim
import numpy as np


def main():
    parser = argparse.ArgumentParser()
    parser.add_argument('input_model', help='Input ONNX model')
    parser.add_argument('output_model', help='Output ONNX model')
    parser.add_argument('check_n', help='Check whether the output is correct with n random inputs',
                        nargs='?', type=int, default=3)
    parser.add_argument('--enable-fuse-bn', help='This option is deprecated. Fusing bn into conv is enabled by default.',
<<<<<<< HEAD
=======
                        action='store_true')
    parser.add_argument('--skip-fuse-bn', help='Skip fusing batchnorm into conv.',
>>>>>>> 6938d8aa
                        action='store_true')
    parser.add_argument('--skip-fuse-bn', help='Skip fusing batchnorm into conv.', action='store_true')
    parser.add_argument('--skip-optimization', help='Skip optimization of ONNX optimizers.',
                        action='store_true')
    parser.add_argument(
        '--input-shape', help='The manually-set static input shape, useful when the input shape is dynamic. The value should be "input_name1:dim0,dim1,...,dimN input_name2:dim0,dim1...dimN", for example, "data1:1,3,224,224 data2:1,3,224,224". Note: you might want to use some visualization tools like netron to make sure what the input name and dimension ordering (NCHW or NHWC) is.', type=str, nargs='+')
    parser.add_argument(
        '--skip-optimizer', help='Skip a certain ONNX optimizer', type=str, nargs='+')
    parser.add_argument('--skip-shape-inference',
                        help='Skip shape inference. Shape inference causes segfault on some large models', action='store_true')
    parser.add_argument(
        '--input_data', help='input data, The value should be "input_name1:xxx1.bin  input_name2:xxx2.bin ...", input data should be a binary data file.', type=str, nargs='+')
    parser.add_argument(
        '--custom_lib', help="custom lib, if you have custom onnxruntime backend you should use this to register you custom op", type=str)
    args = parser.parse_args()
    print("Simplifying...")
    input_shapes = dict()
    if args.input_shape is not None:
        for x in args.input_shape:
            pieces = x.split(':')
            # for the input name like input:0
            name, shape = ':'.join(
                pieces[:-1]), list(map(int, pieces[-1].split(',')))
            input_shapes.update({name: shape})

    input_datas = dict()
    if args.input_data is not None:
        for x in args.input_data:
            pieces = x.split(':')
            name, data = pieces[0], pieces[-1]
            input_datas.update({name: data})

    input_tensors = dict()
    for name in input_shapes.keys():
        input_data = np.fromfile(input_datas[name], dtype=np.float32)
        input_data = input_data.reshape(input_shapes[name])
        input_tensors.update({name: input_data})

    model_opt, check_ok = onnxsim.simplify(
<<<<<<< HEAD
        args.input_model,
        check_n=args.check_n,
        perform_optimization=not args.skip_optimization,
        skip_fuse_bn=args.skip_fuse_bn,
        input_shapes=input_shapes,
        input_tensors=input_tensors,
        custom_lib=args.custom_lib,
        skipped_optimizers=args.skip_optimizer,
        skip_shape_inference=args.skip_shape_inference)
=======
        args.input_model, check_n=args.check_n, perform_optimization=not args.skip_optimization, skip_fuse_bn=args.skip_fuse_bn, input_shapes=input_shapes, skipped_optimizers=args.skip_optimizer, skip_shape_inference=args.skip_shape_inference)
>>>>>>> 6938d8aa

    onnx.save(model_opt, args.output_model)

    if check_ok:
        print("Ok!")
    else:
        print("Check failed, please be careful to use the simplified model, or try specifying \"--skip-fuse-bn\" or \"--skip-optimization\" (run \"python3 -m onnxsim -h\" for details)")
        sys.exit(1)


if __name__ == '__main__':
    main()<|MERGE_RESOLUTION|>--- conflicted
+++ resolved
@@ -13,11 +13,8 @@
     parser.add_argument('check_n', help='Check whether the output is correct with n random inputs',
                         nargs='?', type=int, default=3)
     parser.add_argument('--enable-fuse-bn', help='This option is deprecated. Fusing bn into conv is enabled by default.',
-<<<<<<< HEAD
-=======
                         action='store_true')
     parser.add_argument('--skip-fuse-bn', help='Skip fusing batchnorm into conv.',
->>>>>>> 6938d8aa
                         action='store_true')
     parser.add_argument('--skip-fuse-bn', help='Skip fusing batchnorm into conv.', action='store_true')
     parser.add_argument('--skip-optimization', help='Skip optimization of ONNX optimizers.',
@@ -57,7 +54,6 @@
         input_tensors.update({name: input_data})
 
     model_opt, check_ok = onnxsim.simplify(
-<<<<<<< HEAD
         args.input_model,
         check_n=args.check_n,
         perform_optimization=not args.skip_optimization,
@@ -67,9 +63,6 @@
         custom_lib=args.custom_lib,
         skipped_optimizers=args.skip_optimizer,
         skip_shape_inference=args.skip_shape_inference)
-=======
-        args.input_model, check_n=args.check_n, perform_optimization=not args.skip_optimization, skip_fuse_bn=args.skip_fuse_bn, input_shapes=input_shapes, skipped_optimizers=args.skip_optimizer, skip_shape_inference=args.skip_shape_inference)
->>>>>>> 6938d8aa
 
     onnx.save(model_opt, args.output_model)
 
